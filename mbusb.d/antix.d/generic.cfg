for isofile in $isopath/antiX-*.iso; do
  if [ -e "$isofile" ]; then
    regexp --set=isoname "$isopath/(.*)" "$isofile"
    submenu "$isoname ->" "$isofile" {
      iso_path="$2"
<<<<<<< HEAD
      _loopback loop "$iso_path"
=======
      loopback loop "$iso_path"
      # See https://antixlinuxfan.miraheze.org/wiki/Table_of_antiX_Boot_Parameters for available boot parameters and their descriptions
      # lang= and kbd= values used here are the defaults; use appropriate hwclock= value (default utc) depending on what O.S. dual-booting
      if test -e (loop)/antiX/vmlinuz1; then
        submenu "New kernel ->" {
          menuentry "antiX (new kernel)" {
            bootoptions="from=usb buuid=$rootuuid fromiso=$iso_path quiet splasht disable=lxF toram lang=en_US kbd=us"
            linux (loop)/antiX/vmlinuz1 $bootoptions
            initrd (loop)/antiX/initrd.gz
          }
          menuentry "antiX Persistent (new kernel)" {
            # Advisable to use pdir=some_other_dir here; by default it will use $isopath itself
            bootoptions="from=usb buuid=$rootuuid fromiso=$iso_path quiet splasht disable=lxF toram lang=en_US kbd=us puuid=$rootuuid persist=r,h"
            linux (loop)/antiX/vmlinuz1 $bootoptions
            initrd (loop)/antiX/initrd.gz
          }
          menuentry "antiX Customize Boot (text menus) (new kernel)" {
            bootoptions="from=usb buuid=$rootuuid fromiso=$iso_path quiet splasht disable=lxF toram lang=en_US kbd=us menus"
            linux (loop)/antiX/vmlinuz1 $bootoptions
            initrd (loop)/antiX/initrd.gz
          }
          menuentry "antiX Failsafe (new kernel)" {
            bootoptions="from=usb buuid=$rootuuid fromiso=$iso_path quiet splasht disable=lxF toram lang=en_US kbd=us nomodeset failsafe"
            linux (loop)/antiX/vmlinuz1 $bootoptions
            initrd (loop)/antiX/initrd.gz
          }
          menuentry "antiX Create Bootchart (new kernel)" {
            bootoptions="from=usb buuid=$rootuuid fromiso=$iso_path quiet splasht disable=lxF toram lang=en_US kbd=us bootchart initcall_debug printk.time=y"
            linux (loop)/antiX/vmlinuz1 $bootoptions
            initrd (loop)/antiX/initrd.gz
          }
        }
      fi
>>>>>>> 176b5ca9
      menuentry "antiX" {
        bootoptions="from=usb buuid=$rootuuid fromiso=$iso_path quiet splasht disable=lxF toram lang=en_US kbd=us"
        linux (loop)/antiX/vmlinuz $bootoptions
        initrd (loop)/antiX/initrd.gz
      }
      menuentry "antiX Persistent" {
        # Advisable to use pdir=some_other_dir here; by default it will use $isopath itself
        bootoptions="from=usb buuid=$rootuuid fromiso=$iso_path quiet splasht disable=lxF toram lang=en_US kbd=us puuid=$rootuuid persist=r,h"
        linux (loop)/antiX/vmlinuz $bootoptions
        initrd (loop)/antiX/initrd.gz
      }
      menuentry "antiX Customize Boot (text menus)" {
        bootoptions="from=usb buuid=$rootuuid fromiso=$iso_path quiet splasht disable=lxF toram lang=en_US kbd=us menus"
        linux (loop)/antiX/vmlinuz $bootoptions
        initrd (loop)/antiX/initrd.gz
      }
      menuentry "antiX Failsafe" {
        bootoptions="from=usb buuid=$rootuuid fromiso=$iso_path quiet splasht disable=lxF toram lang=en_US kbd=us nomodeset failsafe"
        linux (loop)/antiX/vmlinuz $bootoptions
        initrd (loop)/antiX/initrd.gz
      }
      menuentry "antiX Create Bootchart" {
        bootoptions="from=usb buuid=$rootuuid fromiso=$iso_path quiet splasht disable=lxF toram lang=en_US kbd=us bootchart initcall_debug printk.time=y"
        linux (loop)/antiX/vmlinuz $bootoptions
        initrd (loop)/antiX/initrd.gz
      }
    }
  fi
done<|MERGE_RESOLUTION|>--- conflicted
+++ resolved
@@ -3,10 +3,7 @@
     regexp --set=isoname "$isopath/(.*)" "$isofile"
     submenu "$isoname ->" "$isofile" {
       iso_path="$2"
-<<<<<<< HEAD
       _loopback loop "$iso_path"
-=======
-      loopback loop "$iso_path"
       # See https://antixlinuxfan.miraheze.org/wiki/Table_of_antiX_Boot_Parameters for available boot parameters and their descriptions
       # lang= and kbd= values used here are the defaults; use appropriate hwclock= value (default utc) depending on what O.S. dual-booting
       if test -e (loop)/antiX/vmlinuz1; then
@@ -39,7 +36,6 @@
           }
         }
       fi
->>>>>>> 176b5ca9
       menuentry "antiX" {
         bootoptions="from=usb buuid=$rootuuid fromiso=$iso_path quiet splasht disable=lxF toram lang=en_US kbd=us"
         linux (loop)/antiX/vmlinuz $bootoptions
